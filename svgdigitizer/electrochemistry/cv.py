--- conflicted
+++ resolved
@@ -1,8 +1,4 @@
-<<<<<<< HEAD
-# *********************************************************************
-=======
 # ********************************************************************
->>>>>>> b73df884
 #  This file is part of svgdigitizer.
 #
 #        Copyright (C) 2021 Albert Engstfeld
@@ -22,12 +18,8 @@
 #
 #  You should have received a copy of the GNU General Public License
 #  along with svgdigitizer. If not, see <https://www.gnu.org/licenses/>.
-<<<<<<< HEAD
-# *********************************************************************
+# ********************************************************************
 from functools import cache
-=======
-# ********************************************************************
->>>>>>> b73df884
 import pandas as pd
 import matplotlib.pyplot as plt
 from pathlib import Path
