#*********************************************************************
#  This file is part of svgdigitizer.
#
#        Copyright (C) 2021 Albert Engstfeld
#        Copyright (C) 2021 Johannes Hermann
#        Copyright (C) 2021 Julian Rüth
#        Copyright (C) 2021 Nicolas Hörmann
#
#  svgdigitizer is free software: you can redistribute it and/or modify
#  it under the terms of the GNU General Public License as published by
#  the Free Software Foundation, either version 3 of the License, or
#  (at your option) any later version.
#
#  svgdigitizer is distributed in the hope that it will be useful,
#  but WITHOUT ANY WARRANTY; without even the implied warranty of
#  MERCHANTABILITY or FITNESS FOR A PARTICULAR PURPOSE.  See the
#  GNU General Public License for more details.
#
#  You should have received a copy of the GNU General Public License
#  along with svgdigitizer. If not, see <https://www.gnu.org/licenses/>.
#*********************************************************************
import os
from distutils.core import setup

setup(
    name = 'svgdigitizer',
    version = '0.1.0',
    packages = ['svgdigitizer',],
    license = 'GPL 3.0+',
    long_description = open('README.md').read(),
    include_package_data=True,
    install_requires = [
        'svg.path',
        'matplotlib',
        'pandas',
        'click',
        'pyyaml',
        'pillow',
        'pdf2image',
        'svgwrite',
        'svgpathtools',
<<<<<<< HEAD
        'scipy',
        'astropy',
=======
        'astropy',
        'datetime'
>>>>>>> ef885593
    ],
    entry_points = {
        'console_scripts': [
            'svgdigitizer=svgdigitizer.__main__:cli'
        ],
    },
)<|MERGE_RESOLUTION|>--- conflicted
+++ resolved
@@ -39,13 +39,9 @@
         'pdf2image',
         'svgwrite',
         'svgpathtools',
-<<<<<<< HEAD
         'scipy',
         'astropy',
-=======
-        'astropy',
         'datetime'
->>>>>>> ef885593
     ],
     entry_points = {
         'console_scripts': [
